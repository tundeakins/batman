/* The batman package: fast computation of exoplanet transit light curves
 * Copyright (C) 2015 Laura Kreidberg	 
 * 
 * This program is free software: you can redistribute it and/or modify
 * it under the terms of the GNU General Public License as published by
 * the Free Software Foundation, either version 3 of the License, or
 * (at your option) any later version.
 * 
 * This program is distributed in the hope that it will be useful,
 * but WITHOUT ANY WARRANTY; without even the implied warranty of
 * MERCHANTABILITY or FITNESS FOR A PARTICULAR PURPOSE.  See the
 * GNU General Public License for more details.
 * 
 * You should have received a copy of the GNU General Public License
 * along with this program.  If not, see <http://www.gnu.org/licenses/>.
 */

#define NPY_NO_DEPRECATED_API NPY_1_7_API_VERSION
#include <Python.h>
#include "numpy/arrayobject.h"

#if defined (_OPENACC) && defined(__PGI)
#  include <accelmath.h>
#else
#  include <math.h>
#endif

#if defined (_OPENMP) && !defined(_OPENACC)
#  include <omp.h>
#endif

#ifndef M_PI
    #define M_PI 3.14159265358979323846
#endif

#define MIN(x, y) (((x) < (y)) ? (x) : (y))
#define MAX(x, y) (((x) > (y)) ? (x) : (y))

static PyObject *_rsky(PyObject *self, PyObject *args);

static PyObject *_getf(PyObject *self, PyObject *args);

inline double getE(double M, double e)	//calculates the eccentric anomaly (see Seager Exoplanets book:  Murray & Correia eqn. 5 -- see section 3)
{
	double E = M, eps = 1.0e-7;
	double fe, fs;

	// modification from LK 05/07/2017:
	// add fmod to ensure convergence for diabolical inputs (following Eastman et al. 2013; Section 3.1)
	while(fmod(fabs(E - e*sin(E) - M), 2.*M_PI) > eps)
	{
		fe = fmod(E - e*sin(E) - M, 2.*M_PI);
		fs = fmod(1 - e*cos(E), 2.*M_PI);
		E = E - fe/fs;
	}
	return E;
}

static PyObject *_rsky_or_f(PyObject *self, PyObject *args, int f_only)
{
	/*
		This module computes the distance between the centers of the
		star and the planet in the plane of the sky.  This parameter is
		denoted r_sky = sqrt(x^2 + y^2) in the Seager Exoplanets book
		(see the section by Murray, and Winn eq. 5).  In the Mandel & Agol
		(2002) paper, this quantity is denoted d.

		If f_only is 1, this function returns the true anomaly instead of the distance.
	*/
	double ecc, inc, a, omega, per, tc, BIGD = 100.;
	int transittype, nthreads;;
	npy_intp dims[1];
	PyArrayObject *ts, *ds;

  	if(!PyArg_ParseTuple(args,"Oddddddii", &ts, &tc, &per, &a, &inc, &ecc, &omega, &transittype, &nthreads)) return NULL;

	dims[0] = PyArray_DIMS(ts)[0];
	ds = (PyArrayObject *) PyArray_SimpleNew(1, dims, PyArray_TYPE(ts));

	double *t_array = PyArray_DATA(ts);
	double *output_array = PyArray_DATA(ds);

	const double n = 2.*M_PI/per;	// mean motion
<<<<<<< HEAD
=======
	//const double eps = 1.0e-7;
>>>>>>> 787e9a36

	#if defined (_OPENMP) && !defined(_OPENACC)
	omp_set_num_threads(nthreads);	//specifies number of threads (if OpenMP is supported)
	#endif

	#if defined (_OPENACC)
	#pragma acc parallel loop copyin(t_array[:dims[0]]) copyout(output_array[:dims[0]])
	#elif defined (_OPENMP)
	#pragma omp parallel for
	#endif
	for(int i = 0; i < dims[0]; i++)
	{
		double t = t_array[i];

		//calculates time of periastron passage from time of inferior conjunction
		double f = M_PI/2. - omega;								//true anomaly corresponding to time of primary transit center
		double E = 2.*atan(sqrt((1. - ecc)/(1. + ecc))*tan(f/2.));				//corresponding eccentric anomaly
		double M = E - ecc*sin(E);
		double tp = tc - per*M/2./M_PI;							//time of periastron

		if(ecc < 1.0e-5)
		{
			f = ((t - tp)/per - (int)((t - tp)/per))*2.*M_PI;			//calculates f for a circular orbit
		}
		else
		{
			M = n*(t - tp);
			E = getE(M, ecc);
			f = 2.*atan(sqrt((1.+ecc)/(1.-ecc))*tan(E/2.));
		}
		if (f_only) {
			output_array[i] = f;
		}
		else {
			double d;
			if (transittype == 1 && sin(f + omega)*sin(inc) <= 0.) d = BIGD; //z < 0, so d is set to large value in order to not model primary transit during secondary eclipse
			else if (transittype == 2 && sin(f + omega)*sin(inc) >= 0.) d = BIGD; //z > 0, so d is set to large value in order not to model secondary eclipse during primary transit
			else d = a*(1.0 - ecc*ecc)/(1.0 + ecc*cos(f))*sqrt(1.0 - sin(omega + f)*sin(omega + f)*sin(inc)*sin(inc));	//calculates separation of centers
			output_array[i] = d;
		}

	}
	return PyArray_Return((PyArrayObject *)ds);
}

static PyObject *_rsky(PyObject *self, PyObject *args)
{
	return _rsky_or_f(self, args, 0);
} 



static PyObject *_getf(PyObject *self, PyObject *args)
{
	return _rsky_or_f(self, args, 1);
}


static char _rsky_doc[] = """ This module computes the distance between the centers of the \
star and the planet in the plane of the sky.  This parameter is \
denoted r_sky = sqrt(x^2 + y^2) in the Seager Exoplanets book \
(see the section by Murray, and Winn eq. 5).  In the Mandel & Agol (2002) paper, \
this quantity is denoted d.\
LK 4/27/12 """;


static char _getf_doc[] = """ This module computes the true anomaly. This parameter is \
denoted f in the Seager Exoplanets book \
(see the section by Murray, and Winn eq. 44).\
BM 1/18/16 """;


static PyMethodDef _rsky_methods[] = {
  {"_rsky", _rsky,METH_VARARGS,_rsky_doc},{"_getf", _getf,METH_VARARGS,_getf_doc},{NULL}};


#if PY_MAJOR_VERSION >= 3
	static struct PyModuleDef _rsky_module = {
		PyModuleDef_HEAD_INIT,
		"_rsky",
		_rsky_doc,
		-1, 
		_rsky_methods
	};

	PyMODINIT_FUNC
	PyInit__rsky(void)
	{
		PyObject* module = PyModule_Create(&_rsky_module);
		if(!module)
		{
			return NULL;
		}
		import_array(); 
		return module;
	}
#else
	void init_rsky(void)
	{
	  Py_InitModule("_rsky", _rsky_methods);
	  import_array();
	}
#endif
<|MERGE_RESOLUTION|>--- conflicted
+++ resolved
@@ -81,10 +81,8 @@
 	double *output_array = PyArray_DATA(ds);
 
 	const double n = 2.*M_PI/per;	// mean motion
-<<<<<<< HEAD
-=======
-	//const double eps = 1.0e-7;
->>>>>>> 787e9a36
+  const double eps = 1.0e-7;
+
 
 	#if defined (_OPENMP) && !defined(_OPENACC)
 	omp_set_num_threads(nthreads);	//specifies number of threads (if OpenMP is supported)
